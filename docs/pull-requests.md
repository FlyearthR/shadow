## Pull requests (PRs)

### Clean commits

<<<<<<< HEAD
When merging pull requests, we currently allow only the
[Rebase and
merge](https://help.github.com/en/github/collaborating-with-issues-and-pull-requests/about-pull-request-merges#rebase-and-merge-your-pull-request-commits)
strategy. Using this strategy, we maintain a linear history. Each
individual commit of a pull request ends up in the linear history of
the main branch.
=======
Ideally, every commit in history of the `main` branch should:
>>>>>>> 27f0e792

* Be a focused, self-contained change.
* Have a commit message that summarizes the change and explains *why* the change
  is being made, if not self-evident.
* Build (`./setup build --test`).
* Pass tests (`./setup test`).

### Drafting a PR

PRs should be split into smaller, more focused, changes when feasible.
However, we also want to avoid polluting the history with commits that don't
build or pass tests, or commits within a single PR that fix a mistake earlier in
the PR. While iterating on the PR, the `--fixup` and
`--squash` flags are useful for committing changes that should ultimately be
merged with one of the earlier commits.

When creating a pull request, we suggest you first create it as a
[draft](https://github.blog/2019-02-14-introducing-draft-pull-requests/).  This
will still trigger our continuous-integration checks, and give you a chance
resolve any issues with those (i.e. broken tests) before requesting review.

Once done iterating, first consider using `git rebase -i --autosquash` to clean
up your commit history, and then force pushing to update your PR.  Finally, take
the pull request out of draft mode to signal that you're ready for review.

### Responding to review feedback

*During* PR review, please do not rebase or force-push, since this makes it
difficult to see what's changed between rounds of review. Consider using
`--fixup` and `--squash` for commits responding to review feedback, so that they
can be appropriately squashed before the final merge. [git autofixup](
https://github.com/torbiak/git-autofixup/) can also be useful for generating
`--fixup` commits.

### Merging

When the PR is ready to be merged, the reviewer might ask you to `git rebase`
and force push to clean up history, or might do it themselves.

For the maintainer doing the merge:

If the PR is relatively small, or if it's not worth the effort of rewriting
history into clean commits, use the "squash and merge" strategy.

If the individual commits appear to be useful to keep around in our history,
instead use the "create a merge commit" strategy. There's no need to review
every individual commit when using this strategy, but if the intermediate
commits are obviously low quality consider using the "squash and merge strategy"
instead. Note that since this strategy creates a merge commit, we can still
later identify and filter out the intermediate commits if desired, e.g. with
`git log --first-parent main`.

We've disabled the "Rebase and merge" option, since it does a fast-forward
merge, which makes the intermediate commits indistingishuable from the validated
and reviewed final state of the PR.<|MERGE_RESOLUTION|>--- conflicted
+++ resolved
@@ -2,16 +2,7 @@
 
 ### Clean commits
 
-<<<<<<< HEAD
-When merging pull requests, we currently allow only the
-[Rebase and
-merge](https://help.github.com/en/github/collaborating-with-issues-and-pull-requests/about-pull-request-merges#rebase-and-merge-your-pull-request-commits)
-strategy. Using this strategy, we maintain a linear history. Each
-individual commit of a pull request ends up in the linear history of
-the main branch.
-=======
 Ideally, every commit in history of the `main` branch should:
->>>>>>> 27f0e792
 
 * Be a focused, self-contained change.
 * Have a commit message that summarizes the change and explains *why* the change
