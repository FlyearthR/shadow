--- conflicted
+++ resolved
@@ -386,12 +386,8 @@
         result = EBADF;
     } else if(addr == NULL) { /* check for proper addr */
         result = EFAULT;
-<<<<<<< HEAD
     } else if(len == NULL ||
 	      (addr->sa_family == AF_INET && *len < sizeof(struct sockaddr_in))) {
-=======
-    } else if(len == NULL) {
->>>>>>> 98ae3d9d
         result = EINVAL;
     }
 
