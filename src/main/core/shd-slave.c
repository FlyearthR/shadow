/*
 * The Shadow Simulator
 * See LICENSE for licensing information
 */

#include "shadow.h"

#include <sys/time.h>
#include <sys/resource.h>

struct _Slave {
    Master* master;

    /* the worker object associated with the main thread of execution */
//    Worker* mainWorker;

    /* simulation cli options */
    Options* options;

    /* slave random source, init from master random, used to init host randoms */
    Random* random;
    gint rawFrequencyKHz;

    /* the parallel event/host/thread scheduler */
    Scheduler* scheduler;

    /* paths to programs (i.e. shadow plug-ins) that are run by virtual processes */
    GHashTable* programPaths;

    GMutex lock;
    GMutex pluginInitLock;

    /* We will not enter plugin context when set. Used when destroying threads */
    gboolean forceShadowContext;

    /* the last time we logged heartbeat information */
    SimulationTime simClockLastHeartbeat;

    guint numPluginErrors;

    gchar* cwdPath;
    gchar* dataPath;
    gchar* hostsPath;

    MAGIC_DECLARE;
};

static void _slave_lock(Slave* slave) {
    MAGIC_ASSERT(slave);
    g_mutex_lock(&(slave->lock));
}

static void _slave_unlock(Slave* slave) {
    MAGIC_ASSERT(slave);
    g_mutex_unlock(&(slave->lock));
}

static Host* _slave_getHost(Slave* slave, GQuark hostID) {
    MAGIC_ASSERT(slave);
    return scheduler_getHost(slave->scheduler, hostID);
}

/* XXX this really belongs in the configuration file */
static SchedulerPolicyType _slave_getEventSchedulerPolicy(Slave* slave) {
    const gchar* policyStr = options_getEventSchedulerPolicy(slave->options);
    if (g_ascii_strcasecmp(policyStr, "host") == 0) {
        return SP_PARALLEL_HOST_SINGLE;
    } else if (g_ascii_strcasecmp(policyStr, "thread") == 0) {
        return SP_PARALLEL_THREAD_SINGLE;
    } else if (g_ascii_strcasecmp(policyStr, "threadXthread") == 0) {
        return SP_PARALLEL_THREAD_PERTHREAD;
    } else if (g_ascii_strcasecmp(policyStr, "threadXhost") == 0) {
        return SP_PARALLEL_THREAD_PERHOST;
    } else {
        error("unknown event scheduler policy '%s'; valid values are 'thread', 'host', 'threadXthread', or 'threadXhost'", policyStr);
        return SP_SERIAL_GLOBAL;
    }
}

Slave* slave_new(Master* master, Options* options, SimulationTime endTime, guint randomSeed) {
    Slave* slave = g_new0(Slave, 1);
    MAGIC_INIT(slave);

    g_mutex_init(&(slave->lock));
    g_mutex_init(&(slave->pluginInitLock));

    slave->master = master;
    slave->options = options;
    slave->random = random_new(randomSeed);

    slave->rawFrequencyKHz = utility_getRawCPUFrequency(CONFIG_CPU_MAX_FREQ_FILE);
    if(slave->rawFrequencyKHz == 0) {
        info("unable to read '%s' for copying", CONFIG_CPU_MAX_FREQ_FILE);
    }

    /* we will store the plug-in programs that are loaded */
    slave->programPaths = g_hash_table_new_full(g_str_hash, g_str_equal, g_free, g_free);

    /* the main scheduler may utilize multiple threads */

    guint nWorkers = options_getNWorkerThreads(options);
    SchedulerPolicyType policy = _slave_getEventSchedulerPolicy(slave);
    guint schedulerSeed = slave_nextRandomUInt(slave);
    slave->scheduler = scheduler_new(policy, nWorkers, slave, schedulerSeed, endTime);

    slave->cwdPath = g_get_current_dir();
    slave->dataPath = g_build_filename(slave->cwdPath, options_getDataOutputPath(options), NULL);
    slave->hostsPath = g_build_filename(slave->dataPath, "hosts", NULL);

    if(g_file_test(slave->dataPath, G_FILE_TEST_EXISTS)) {
        gboolean success = utility_removeAll(slave->dataPath);
        utility_assert(success);
    }

    gchar* templateDataPath = g_build_filename(slave->cwdPath, options_getDataTemplatePath(options), NULL);
    if(g_file_test(templateDataPath, G_FILE_TEST_EXISTS)) {
        gboolean success = utility_copyAll(templateDataPath, slave->dataPath);
        utility_assert(success);
    }
    g_free(templateDataPath);

    /* now make sure the hosts path exists, as it may not have been in the template */
    g_mkdir_with_parents(slave->hostsPath, 0775);

    return slave;
}

gint slave_free(Slave* slave) {
    MAGIC_ASSERT(slave);
    gint returnCode = (slave->numPluginErrors > 0) ? -1 : 0;

    /* we will never execute inside the plugin again */
    slave->forceShadowContext = TRUE;

    if(slave->scheduler) {
        /* stop all of the threads and release host resources first */
        scheduler_shutdown(slave->scheduler);
        /* now we are the last one holding a ref, free the sched */
        scheduler_unref(slave->scheduler);
    }

    g_hash_table_destroy(slave->programPaths);

    g_mutex_clear(&(slave->lock));
    g_mutex_clear(&(slave->pluginInitLock));

    if (slave->cwdPath) {
        g_free(slave->cwdPath);
    }
    if (slave->dataPath) {
        g_free(slave->dataPath);
    }
    if (slave->hostsPath) {
        g_free(slave->hostsPath);
    }
    if(slave->random) {
        random_free(slave->random);
    }

    /* free main worker */
//    worker_free(slave->mainWorker);

    MAGIC_CLEAR(slave);
    g_free(slave);

    return returnCode;
}

gboolean slave_isForced(Slave* slave) {
    MAGIC_ASSERT(slave);
    return slave->forceShadowContext;
}

guint slave_getRawCPUFrequency(Slave* slave) {
    MAGIC_ASSERT(slave);
    _slave_lock(slave);
    guint freq = slave->rawFrequencyKHz;
    _slave_unlock(slave);
    return freq;
}

guint slave_nextRandomUInt(Slave* slave) {
    MAGIC_ASSERT(slave);
    _slave_lock(slave);
    guint r = random_nextUInt(slave->random);
    _slave_unlock(slave);
    return r;
}

gdouble slave_nextRandomDouble(Slave* slave) {
    MAGIC_ASSERT(slave);
    _slave_lock(slave);
    gdouble r = random_nextDouble(slave->random);
    _slave_unlock(slave);
    return r;
}

void slave_addNewProgram(Slave* slave, const gchar* name, const gchar* path) {
    MAGIC_ASSERT(slave);

    /* store the path to the plugin with the given name, so that we can retrieve
     * the path later when hosts' processes want to load it */
    if(g_hash_table_lookup(slave->programPaths, name) != NULL) {
        error("attempting to register 2 plugins with the same path."
              "this should have been caught by the configuration parser.");
    } else {
        g_hash_table_replace(slave->programPaths, g_strdup(name), g_strdup(path));
    }
}

void slave_addNewVirtualHost(Slave* slave, HostParameters* params) {
    MAGIC_ASSERT(slave);

    /* quarks are unique per slave process, so do the conversion here */
    params->id = g_quark_from_string(params->hostname);
    params->nodeSeed = slave_nextRandomUInt(slave);

    Host* host = host_new(params);
    scheduler_addHost(slave->scheduler, host);
}

void slave_addNewVirtualProcess(Slave* slave, gchar* hostName, gchar* pluginName, gchar* preloadName,
        SimulationTime startTime, SimulationTime stopTime, gchar* arguments) {
    MAGIC_ASSERT(slave);

    /* quarks are unique per process, so do the conversion here */
    GQuark hostID = g_quark_from_string(hostName);

<<<<<<< HEAD
    gchar* pluginPath = g_hash_table_lookup(slave->programPaths, pluginName);
    if(pluginPath == NULL) {
        error("plugin path not found for name '%s'. this should be verified in the config parser", pluginName);
    }
=======
    Host* host = scheduler_getHost(slave->scheduler, hostID);
    host_continueExecutionTimer(host);
    host_addApplication(host, pluginID, startTime, stopTime, arguments);
    host_stopExecutionTimer(host);
}
>>>>>>> 816dc38d

    gchar* preloadPath = NULL;
    if(preloadName != NULL) {
        preloadPath = g_hash_table_lookup(slave->programPaths, preloadName);
        if(preloadPath == NULL) {
            error("preload path not found for name '%s'. this should be verified in the config parser", preloadName);
        }
    }

    Host* host = scheduler_getHost(slave->scheduler, hostID);
    host_addApplication(host, startTime, stopTime, pluginName, pluginPath, preloadName, preloadPath, arguments);
}

DNS* slave_getDNS(Slave* slave) {
    MAGIC_ASSERT(slave);
    return master_getDNS(slave->master);
}

Topology* slave_getTopology(Slave* slave) {
    MAGIC_ASSERT(slave);
    return master_getTopology(slave->master);
}

guint32 slave_getNodeBandwidthUp(Slave* slave, GQuark nodeID, in_addr_t ip) {
    MAGIC_ASSERT(slave);
    Host* host = _slave_getHost(slave, nodeID);
    NetworkInterface* interface = host_lookupInterface(host, ip);
    return networkinterface_getSpeedUpKiBps(interface);
}

guint32 slave_getNodeBandwidthDown(Slave* slave, GQuark nodeID, in_addr_t ip) {
    MAGIC_ASSERT(slave);
    Host* host = _slave_getHost(slave, nodeID);
    NetworkInterface* interface = host_lookupInterface(host, ip);
    return networkinterface_getSpeedDownKiBps(interface);
}

gdouble slave_getLatency(Slave* slave, GQuark sourceNodeID, GQuark destinationNodeID) {
    MAGIC_ASSERT(slave);
    Host* sourceNode = _slave_getHost(slave, sourceNodeID);
    Host* destinationNode = _slave_getHost(slave, destinationNodeID);
    Address* sourceAddress = host_getDefaultAddress(sourceNode);
    Address* destinationAddress = host_getDefaultAddress(destinationNode);
    return master_getLatency(slave->master, sourceAddress, destinationAddress);
}

Options* slave_getOptions(Slave* slave) {
    MAGIC_ASSERT(slave);
    return slave->options;
}

gboolean slave_schedulerIsRunning(Slave* slave) {
    MAGIC_ASSERT(slave);
    return scheduler_isRunning(slave->scheduler);
}

void slave_updateMinTimeJump(Slave* slave, gdouble minPathLatency) {
    MAGIC_ASSERT(slave);
    _slave_lock(slave);
    /* this update will get applied at the next round update, so all threads
     * running now still have a valid round window */
    master_updateMinTimeJump(slave->master, minPathLatency);
    _slave_unlock(slave);
}

static void _slave_heartbeat(Slave* slave, SimulationTime simClockNow) {
    MAGIC_ASSERT(slave);

    if(simClockNow > (slave->simClockLastHeartbeat + options_getHeartbeatInterval(slave->options))) {
        slave->simClockLastHeartbeat = simClockNow;

        struct rusage resources;
        if(!getrusage(RUSAGE_SELF, &resources)) {
            /* success, convert the values */
            gdouble maxMemory = ((gdouble)resources.ru_maxrss)/((gdouble)1048576.0f); // Kib->GiB
            gdouble userTimeMinutes = ((gdouble)resources.ru_utime.tv_sec)/((gdouble)60.0f);
            gdouble systemTimeMinutes = ((gdouble)resources.ru_stime.tv_sec)/((gdouble)60.0f);

            /* log the usage results */
            message("process resource usage at simtime %"G_GUINT64_FORMAT" reported by getrusage(): "
                    "ru_maxrss=%03f GiB, ru_utime=%03f minutes, ru_stime=%03f minutes, ru_nvcsw=%li, ru_nivcsw=%li",
                    simClockNow, maxMemory, userTimeMinutes, systemTimeMinutes, resources.ru_nvcsw, resources.ru_nivcsw);
        } else {
            warning("unable to print process resources usage: error %i in getrusage: %s", errno, g_strerror(errno));
        }
    }
}

void slave_run(Slave* slave) {
    MAGIC_ASSERT(slave);
    if(scheduler_getPolicy(slave->scheduler) == SP_SERIAL_GLOBAL) {
        scheduler_start(slave->scheduler);

        /* the main slave thread becomes the only worker and runs everything */
        WorkerRunData* data = g_new0(WorkerRunData, 1);
        data->threadID = 0;
        data->scheduler = slave->scheduler;
        data->userData = slave;
        data->notifyDoneRunning = NULL; // we don't need to be notified in single thread mode

        /* the worker takes control of data pointer and frees it */
        worker_run(data);

        scheduler_finish(slave->scheduler);
    } else {
        /* we are the main thread, we manage the execution window updates while the workers run events */
        SimulationTime windowStart = 0, windowEnd = 1;
        SimulationTime minNextEventTime = SIMTIME_INVALID;
        gboolean keepRunning = TRUE;

        scheduler_start(slave->scheduler);

        while(keepRunning) {
            /* release the workers and run next round */
            scheduler_continueNextRound(slave->scheduler, windowStart, windowEnd);

            /* do some idle processing here if needed */
            /* TODO the heartbeat should run in single process mode too! */
            _slave_heartbeat(slave, windowStart);

            /* flush slave threads messages */
            logger_flushRecords(logger_getDefault(), g_thread_self());

            /* let the logger know it can flush everything prior to this round */
            logger_syncToDisk(logger_getDefault());

            /* wait for the workers to finish processing nodes before we update the execution window */
            minNextEventTime = scheduler_awaitNextRound(slave->scheduler);

            /* we are in control now, the workers are waiting for the next round */
            info("finished execution window [%"G_GUINT64_FORMAT"--%"G_GUINT64_FORMAT"] next event at %"G_GUINT64_FORMAT,
                    windowStart, windowEnd, minNextEventTime);

            /* notify master that we finished this round, and the time of our next event
             * in order to fast-forward our execute window if possible */
            keepRunning = master_slaveFinishedCurrentRound(slave->master, minNextEventTime, &windowStart, &windowEnd);
        }

        scheduler_finish(slave->scheduler);
    }
}

void slave_incrementPluginError(Slave* slave) {
    MAGIC_ASSERT(slave);
    slave->numPluginErrors++;
}

const gchar* slave_getHostsRootPath(Slave* slave) {
    MAGIC_ASSERT(slave);
    return slave->hostsPath;
}<|MERGE_RESOLUTION|>--- conflicted
+++ resolved
@@ -226,18 +226,10 @@
     /* quarks are unique per process, so do the conversion here */
     GQuark hostID = g_quark_from_string(hostName);
 
-<<<<<<< HEAD
     gchar* pluginPath = g_hash_table_lookup(slave->programPaths, pluginName);
     if(pluginPath == NULL) {
         error("plugin path not found for name '%s'. this should be verified in the config parser", pluginName);
     }
-=======
-    Host* host = scheduler_getHost(slave->scheduler, hostID);
-    host_continueExecutionTimer(host);
-    host_addApplication(host, pluginID, startTime, stopTime, arguments);
-    host_stopExecutionTimer(host);
-}
->>>>>>> 816dc38d
 
     gchar* preloadPath = NULL;
     if(preloadName != NULL) {
@@ -248,7 +240,9 @@
     }
 
     Host* host = scheduler_getHost(slave->scheduler, hostID);
+    host_continueExecutionTimer(host);
     host_addApplication(host, startTime, stopTime, pluginName, pluginPath, preloadName, preloadPath, arguments);
+    host_stopExecutionTimer(host);
 }
 
 DNS* slave_getDNS(Slave* slave) {
